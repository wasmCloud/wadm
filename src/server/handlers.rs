--- conflicted
+++ resolved
@@ -1,17 +1,11 @@
-<<<<<<< HEAD
 use anyhow::anyhow;
-use async_nats::{Client, Message};
-use serde_json::json;
 use std::collections::{HashMap, HashSet};
-use tracing::{debug, error, instrument, trace};
-=======
 use async_nats::{jetstream::stream::Stream, Client, Message};
 use base64::{engine::general_purpose::STANDARD as B64decoder, Engine};
 use regex::Regex;
 use serde_json::json;
 use tokio::sync::OnceCell;
 use tracing::{debug, error, instrument, log::warn, trace};
->>>>>>> 5d47a37f
 
 use crate::{
     model::{
@@ -65,9 +59,6 @@
             return;
         }
 
-<<<<<<< HEAD
-        let manifest_name = manifest.metadata.name.clone();
-=======
         // For all components that have JSON config, validate that it can serialize. We need this so
         // it doesn't trigger an error when sending a command down the line
         for component in manifest.spec.components.iter() {
@@ -110,7 +101,6 @@
             .await;
             return;
         }
->>>>>>> 5d47a37f
 
         let (mut current_manifests, current_revision) =
             match self.store.get(account_id, lattice_id, &manifest_name).await {
@@ -808,7 +798,51 @@
         .unwrap_or_default();
         self.send_reply(reply, response).await;
     }
-<<<<<<< HEAD
+
+    async fn get_manifest_status(&self, lattice_id: &str, name: &str) -> Option<StatusInfo> {
+        // NOTE(brooksmtownsend): We're getting the last raw message instead of direct get here
+        // to ensure we fetch the latest message from the cluster leader.
+        match self
+            .status_stream
+            .get_last_raw_message_by_subject(&format!("wadm.status.{lattice_id}.{name}",))
+            .await
+            .map(|raw| {
+                B64decoder
+                    .decode(raw.payload)
+                    .map(|b| serde_json::from_slice::<StatusInfo>(&b))
+            }) {
+            Ok(Ok(Ok(status))) => Some(status),
+            // Model status doesn't exist or is invalid, assuming undeployed
+            _ => None,
+        }
+    }
+}
+
+#[cfg(test)]
+mod test {
+    #[tokio::test]
+    async fn manifest_name_regex_works() {
+        let regex = super::MANIFEST_NAME_REGEX
+            .get_or_init(|| async { regex::Regex::new(r"^[-\w]+$").unwrap() })
+            .await;
+
+        // Acceptable manifest names
+        let word = "mymanifest";
+        let word_with_dash = "my-manifest";
+        let word_with_underscore = "my_manifest";
+        let word_with_numbers = "mymanifest-v2-v3-final";
+
+        assert!(regex.is_match(word));
+        assert!(regex.is_match(word_with_dash));
+        assert!(regex.is_match(word_with_underscore));
+        assert!(regex.is_match(word_with_numbers));
+
+        // Not acceptable manifest names
+        let word_with_period = "my.manifest";
+        let word_with_space = "my manifest";
+        assert!(!regex.is_match(word_with_period));
+        assert!(!regex.is_match(word_with_space));
+    }
 }
 
 // Manifest validation
@@ -899,31 +933,10 @@
         }
     }
     Ok(())
-=======
-
-    async fn get_manifest_status(&self, lattice_id: &str, name: &str) -> Option<StatusInfo> {
-        // NOTE(brooksmtownsend): We're getting the last raw message instead of direct get here
-        // to ensure we fetch the latest message from the cluster leader.
-        match self
-            .status_stream
-            .get_last_raw_message_by_subject(&format!("wadm.status.{lattice_id}.{name}",))
-            .await
-            .map(|raw| {
-                B64decoder
-                    .decode(raw.payload)
-                    .map(|b| serde_json::from_slice::<StatusInfo>(&b))
-            }) {
-            Ok(Ok(Ok(status))) => Some(status),
-            // Model status doesn't exist or is invalid, assuming undeployed
-            _ => None,
-        }
-    }
->>>>>>> 5d47a37f
 }
 
 #[cfg(test)]
 mod test {
-<<<<<<< HEAD
     use std::io::BufReader;
     use std::path::Path;
 
@@ -984,29 +997,5 @@
                 .to_string()
                 .contains("Duplicate target for linkdef in manifest")),
         }
-=======
-    #[tokio::test]
-    async fn manifest_name_regex_works() {
-        let regex = super::MANIFEST_NAME_REGEX
-            .get_or_init(|| async { regex::Regex::new(r"^[-\w]+$").unwrap() })
-            .await;
-
-        // Acceptable manifest names
-        let word = "mymanifest";
-        let word_with_dash = "my-manifest";
-        let word_with_underscore = "my_manifest";
-        let word_with_numbers = "mymanifest-v2-v3-final";
-
-        assert!(regex.is_match(word));
-        assert!(regex.is_match(word_with_dash));
-        assert!(regex.is_match(word_with_underscore));
-        assert!(regex.is_match(word_with_numbers));
-
-        // Not acceptable manifest names
-        let word_with_period = "my.manifest";
-        let word_with_space = "my manifest";
-        assert!(!regex.is_match(word_with_period));
-        assert!(!regex.is_match(word_with_space));
->>>>>>> 5d47a37f
     }
 }